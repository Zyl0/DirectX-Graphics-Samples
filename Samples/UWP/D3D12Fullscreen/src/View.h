//*********************************************************
//
// Copyright (c) Microsoft. All rights reserved.
// This code is licensed under the MIT License (MIT).
// THIS CODE IS PROVIDED *AS IS* WITHOUT WARRANTY OF
// ANY KIND, EITHER EXPRESS OR IMPLIED, INCLUDING ANY
// IMPLIED WARRANTIES OF FITNESS FOR A PARTICULAR
// PURPOSE, MERCHANTABILITY, OR NON-INFRINGEMENT.
//
//*********************************************************

#pragma once

#include "DXSample.h"

using namespace Platform;
using namespace Windows::ApplicationModel;
using namespace Windows::ApplicationModel::Activation;
using namespace Windows::ApplicationModel::Core;
using namespace Windows::Graphics::Display;
using namespace Windows::UI::Core;
using namespace Windows::UI::ViewManagement;

ref class View sealed : public IFrameworkView
{
public:
    View(UINT_PTR pSample);

    virtual void Initialize(CoreApplicationView^ applicationView);
    virtual void SetWindow(CoreWindow^ window);
    virtual void Load(String^ entryPoint);
    virtual void Run();
    virtual void Uninitialize();

private:
<<<<<<< HEAD
	void OnActivated(CoreApplicationView^ applicationView, IActivatedEventArgs^ args);
    void OnAcceleratorKeyActivated(CoreDispatcher^, AcceleratorKeyEventArgs^ args);
	void OnKeyDown(CoreWindow^ window, KeyEventArgs^ args);
	void OnKeyUp(CoreWindow^ window, KeyEventArgs^ args);
	void OnSizeChanged(CoreWindow^ window, WindowSizeChangedEventArgs^ args);
	void OnResizeStarted(CoreWindow^ window, Object^ args);
	void OnResizeCompleted(CoreWindow^ window, Object^ args);
	void OnDpiChanged(DisplayInformation^ sender, Object^ args);
	void OnVisibilityChanged(CoreWindow^ window, VisibilityChangedEventArgs^ args);
	void OnClosed(CoreWindow^ window, CoreWindowEventArgs^ args);
	void OnPointerMoved(CoreWindow^ window, PointerEventArgs^ args);
	void OnPointerPressed(CoreWindow^ window, PointerEventArgs^ args);
	void OnPointerReleased(CoreWindow^ window, PointerEventArgs^ args);
	void OnDisplayContentsInvalidated(DisplayInformation^ sender, Object^ args);
	
	void UpdateWindowSize();
=======
    void OnActivated(CoreApplicationView^ applicationView, IActivatedEventArgs^ args);
    void OnAcceleratorKeyActivated(CoreDispatcher^, AcceleratorKeyEventArgs^ args);
    void OnKeyDown(CoreWindow^ window, KeyEventArgs^ args);
    void OnKeyUp(CoreWindow^ window, KeyEventArgs^ args);
    void OnSizeChanged(CoreWindow^ window, WindowSizeChangedEventArgs^ args);
    void OnResizeStarted(CoreWindow^ window, Object^ args);
    void OnResizeCompleted(CoreWindow^ window, Object^ args);
    void OnDpiChanged(DisplayInformation^ sender, Object^ args);
    void OnVisibilityChanged(CoreWindow^ window, VisibilityChangedEventArgs^ args);
    void OnClosed(CoreWindow^ window, CoreWindowEventArgs^ args);
    void OnPointerMoved(CoreWindow^ window, PointerEventArgs^ args);
    void OnPointerPressed(CoreWindow^ window, PointerEventArgs^ args);
    void OnPointerReleased(CoreWindow^ window, PointerEventArgs^ args);
    void OnDisplayContentsInvalidated(DisplayInformation^ sender, Object^ args);
    
    void UpdateWindowSize();
>>>>>>> aee9b669

    DXSample* m_pSample;
    bool m_windowClosed;
    bool m_windowResizing;
    bool m_windowVisible;
    float m_logicalWidth;
    float m_logicalHeight;
};<|MERGE_RESOLUTION|>--- conflicted
+++ resolved
@@ -33,24 +33,6 @@
     virtual void Uninitialize();
 
 private:
-<<<<<<< HEAD
-	void OnActivated(CoreApplicationView^ applicationView, IActivatedEventArgs^ args);
-    void OnAcceleratorKeyActivated(CoreDispatcher^, AcceleratorKeyEventArgs^ args);
-	void OnKeyDown(CoreWindow^ window, KeyEventArgs^ args);
-	void OnKeyUp(CoreWindow^ window, KeyEventArgs^ args);
-	void OnSizeChanged(CoreWindow^ window, WindowSizeChangedEventArgs^ args);
-	void OnResizeStarted(CoreWindow^ window, Object^ args);
-	void OnResizeCompleted(CoreWindow^ window, Object^ args);
-	void OnDpiChanged(DisplayInformation^ sender, Object^ args);
-	void OnVisibilityChanged(CoreWindow^ window, VisibilityChangedEventArgs^ args);
-	void OnClosed(CoreWindow^ window, CoreWindowEventArgs^ args);
-	void OnPointerMoved(CoreWindow^ window, PointerEventArgs^ args);
-	void OnPointerPressed(CoreWindow^ window, PointerEventArgs^ args);
-	void OnPointerReleased(CoreWindow^ window, PointerEventArgs^ args);
-	void OnDisplayContentsInvalidated(DisplayInformation^ sender, Object^ args);
-	
-	void UpdateWindowSize();
-=======
     void OnActivated(CoreApplicationView^ applicationView, IActivatedEventArgs^ args);
     void OnAcceleratorKeyActivated(CoreDispatcher^, AcceleratorKeyEventArgs^ args);
     void OnKeyDown(CoreWindow^ window, KeyEventArgs^ args);
@@ -67,7 +49,6 @@
     void OnDisplayContentsInvalidated(DisplayInformation^ sender, Object^ args);
     
     void UpdateWindowSize();
->>>>>>> aee9b669
 
     DXSample* m_pSample;
     bool m_windowClosed;
