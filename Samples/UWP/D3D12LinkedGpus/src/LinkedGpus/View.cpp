//*********************************************************
//
// Copyright (c) Microsoft. All rights reserved.
// This code is licensed under the MIT License (MIT).
// THIS CODE IS PROVIDED *AS IS* WITHOUT WARRANTY OF
// ANY KIND, EITHER EXPRESS OR IMPLIED, INCLUDING ANY
// IMPLIED WARRANTIES OF FITNESS FOR A PARTICULAR
// PURPOSE, MERCHANTABILITY, OR NON-INFRINGEMENT.
//
//*********************************************************

#include "stdafx.h"
#include "View.h"

using namespace Windows::Foundation;
using namespace Windows::System;

inline int ConvertToPixels(float dimension, float dpi)
{
    return static_cast<int>(dimension * dpi / 96.0f + 0.5f);
}

View::View(UINT_PTR pSample) :
    m_pSample(reinterpret_cast<DXSample*>(pSample)),
    m_windowClosed(false),
    m_windowResizing(false),
    m_windowVisible(true),
    m_logicalWidth(0),
    m_logicalHeight(0)
{
}

void View::Initialize(CoreApplicationView^ applicationView)
{
    applicationView->Activated += ref new TypedEventHandler<CoreApplicationView^, IActivatedEventArgs^>(this, &View::OnActivated);

    // For simplicity, this sample ignores CoreApplication's Suspend and Resume
    // events which a typical app should subscribe to.
}

void View::SetWindow(CoreWindow^ window)
{
    m_logicalWidth = window->Bounds.Width;
    m_logicalHeight = window->Bounds.Height;

    auto dispatcher = CoreWindow::GetForCurrentThread()->Dispatcher;
    dispatcher->AcceleratorKeyActivated +=
        ref new TypedEventHandler<CoreDispatcher^, AcceleratorKeyEventArgs^>(this, &View::OnAcceleratorKeyActivated);
<<<<<<< HEAD

	window->KeyDown += ref new TypedEventHandler<CoreWindow^, KeyEventArgs^>(this, &View::OnKeyDown);
	window->KeyUp += ref new TypedEventHandler<CoreWindow^, KeyEventArgs^>(this, &View::OnKeyUp);
	window->SizeChanged += ref new TypedEventHandler<CoreWindow^, WindowSizeChangedEventArgs^>(this, &View::OnSizeChanged);
	window->VisibilityChanged += ref new TypedEventHandler<CoreWindow^, VisibilityChangedEventArgs^>(this, &View::OnVisibilityChanged);
	window->Closed += ref new TypedEventHandler<CoreWindow ^, CoreWindowEventArgs ^>(this, &View::OnClosed);
	window->PointerMoved += ref new TypedEventHandler<CoreWindow ^, PointerEventArgs ^>(this, &View::OnPointerMoved);
	window->PointerPressed += ref new TypedEventHandler<CoreWindow ^, PointerEventArgs ^>(this, &View::OnPointerPressed);
	window->PointerReleased += ref new TypedEventHandler<CoreWindow ^, PointerEventArgs ^>(this, &View::OnPointerReleased);
=======
>>>>>>> aee9b669

    window->KeyDown += ref new TypedEventHandler<CoreWindow^, KeyEventArgs^>(this, &View::OnKeyDown);
    window->KeyUp += ref new TypedEventHandler<CoreWindow^, KeyEventArgs^>(this, &View::OnKeyUp);
    window->SizeChanged += ref new TypedEventHandler<CoreWindow^, WindowSizeChangedEventArgs^>(this, &View::OnSizeChanged);
    window->VisibilityChanged += ref new TypedEventHandler<CoreWindow^, VisibilityChangedEventArgs^>(this, &View::OnVisibilityChanged);
    window->Closed += ref new TypedEventHandler<CoreWindow ^, CoreWindowEventArgs ^>(this, &View::OnClosed);
    window->PointerMoved += ref new TypedEventHandler<CoreWindow ^, PointerEventArgs ^>(this, &View::OnPointerMoved);
    window->PointerPressed += ref new TypedEventHandler<CoreWindow ^, PointerEventArgs ^>(this, &View::OnPointerPressed);
    window->PointerReleased += ref new TypedEventHandler<CoreWindow ^, PointerEventArgs ^>(this, &View::OnPointerReleased);

    try
    {
        window->ResizeStarted += ref new TypedEventHandler<CoreWindow^, Object^>(this, &View::OnResizeStarted);
        window->ResizeCompleted += ref new TypedEventHandler<CoreWindow^, Object^>(this, &View::OnResizeCompleted);
    }
    catch (Exception^ e)
    {
        // Requires Windows 10 Creators Update (10.0.15063) or later.
    }

    // For simplicity, this sample ignores a number of events on CoreWindow that a
    // typical app should subscribe to.

    DisplayInformation^ displayInformation = DisplayInformation::GetForCurrentView();
    displayInformation->DpiChanged += ref new TypedEventHandler<DisplayInformation^, Object^>(this, &View::OnDpiChanged);
    displayInformation->DisplayContentsInvalidated += ref new TypedEventHandler<DisplayInformation^, Object^>(this, &View::OnDisplayContentsInvalidated);
}

void View::Load(String^ /*entryPoint*/)
{
}

void View::Run()
{
    auto applicationView = ApplicationView::GetForCurrentView();
    applicationView->Title = ref new String(m_pSample->GetTitle());

    m_pSample->OnInit();

    while (!m_windowClosed)
    {
        CoreWindow::GetForCurrentThread()->Dispatcher->ProcessEvents(CoreProcessEventsOption::ProcessAllIfPresent);

        m_pSample->OnUpdate();
        m_pSample->OnRender();
    }

    m_pSample->OnDestroy();
}

void View::Uninitialize()
{
}

void View::OnActivated(CoreApplicationView^ /*applicationView*/, IActivatedEventArgs^ args)
{
    CoreWindow::GetForCurrentThread()->Activate();
}

void View::OnKeyDown(CoreWindow^ /*window*/, KeyEventArgs^ args)
{
    if (static_cast<UINT>(args->VirtualKey) < 256)
<<<<<<< HEAD
	{
		m_pSample->OnKeyDown(static_cast<UINT8>(args->VirtualKey));
	}
=======
    {
        m_pSample->OnKeyDown(static_cast<UINT8>(args->VirtualKey));
    }
}

void View::OnAcceleratorKeyActivated(CoreDispatcher^, AcceleratorKeyEventArgs^ args)
{
    if (args->EventType == CoreAcceleratorKeyEventType::SystemKeyDown
        && args->VirtualKey == VirtualKey::Enter
        && args->KeyStatus.IsMenuKeyDown
        && !args->KeyStatus.WasKeyDown)
    {
        // Implements the classic ALT+ENTER fullscreen toggle
        auto applicationView = ApplicationView::GetForCurrentView();

        if (applicationView->IsFullScreenMode)
        {
            applicationView->ExitFullScreenMode();
        }
        else
        {
            applicationView->TryEnterFullScreenMode();
        }

        args->Handled = true;
    }
>>>>>>> aee9b669
}

void View::OnAcceleratorKeyActivated(CoreDispatcher^, AcceleratorKeyEventArgs^ args)
{
    if (args->EventType == CoreAcceleratorKeyEventType::SystemKeyDown
        && args->VirtualKey == VirtualKey::Enter
        && args->KeyStatus.IsMenuKeyDown
        && !args->KeyStatus.WasKeyDown)
    {
        // Implements the classic ALT+ENTER fullscreen toggle
        auto applicationView = ApplicationView::GetForCurrentView();

        if (applicationView->IsFullScreenMode)
        {
            applicationView->ExitFullScreenMode();
        }
        else
        {
            applicationView->TryEnterFullScreenMode();
        }

        args->Handled = true;
    }
}

void View::OnKeyUp(CoreWindow^ /*window*/, KeyEventArgs^ args)
{
    if (static_cast<UINT>(args->VirtualKey) < 256)
    {
        m_pSample->OnKeyUp(static_cast<UINT8>(args->VirtualKey));
    }
}

void View::OnSizeChanged(CoreWindow^ /*window*/, WindowSizeChangedEventArgs^ args)
{
    m_logicalWidth = args->Size.Width;
    m_logicalHeight = args->Size.Height;

    if (!m_windowResizing)
    {
        UpdateWindowSize();
    }
}

void View::OnResizeStarted(CoreWindow^ /*window*/, Platform::Object^ /*args*/)
{
    m_windowResizing = true;
}

void View::OnResizeCompleted(CoreWindow^ /*window*/, Platform::Object^ /*args*/)
{
    m_windowResizing = false;
    UpdateWindowSize();
}

void View::OnDpiChanged(DisplayInformation^ /*sender*/, Object^ /*args*/)
{
    UpdateWindowSize();
}

void View::OnVisibilityChanged(CoreWindow^ /*window*/, VisibilityChangedEventArgs^ args)
{
    m_windowVisible = args->Visible;
    UpdateWindowSize();
}

void View::OnClosed(CoreWindow^ /*window*/, CoreWindowEventArgs^ /*args*/)
{
    m_windowClosed = true;
}

void View::OnPointerMoved(CoreWindow^ /*window*/, PointerEventArgs^ args)
{
    DisplayInformation^ displayInformation = DisplayInformation::GetForCurrentView();
    float dpi = displayInformation->LogicalDpi;
    m_pSample->OnMouseMove(ConvertToPixels(args->CurrentPoint->Position.X, dpi), ConvertToPixels(args->CurrentPoint->Position.Y, dpi));
}

void View::OnPointerPressed(CoreWindow^ /*window*/, PointerEventArgs^ args)
{
    // For simplicity, we only consider left button press here.
    if(args->CurrentPoint->Properties->IsLeftButtonPressed)
    {
        DisplayInformation^ displayInformation = DisplayInformation::GetForCurrentView();
        float dpi = displayInformation->LogicalDpi;
        m_pSample->OnLeftButtonDown(ConvertToPixels(args->CurrentPoint->Position.X, dpi), ConvertToPixels(args->CurrentPoint->Position.Y, dpi));
    }
}

void View::OnPointerReleased(CoreWindow^ /*window*/, PointerEventArgs^ args)
{
    // For simplicity, we only consider left button press here.
    if(args->CurrentPoint->Properties->IsLeftButtonPressed)
    {
        DisplayInformation^ displayInformation = DisplayInformation::GetForCurrentView();
        float dpi = displayInformation->LogicalDpi;
        m_pSample->OnLeftButtonUp(ConvertToPixels(args->CurrentPoint->Position.X, dpi), ConvertToPixels(args->CurrentPoint->Position.Y, dpi));
    }
}

void View::UpdateWindowSize()
{
    CoreWindow^ window = CoreWindow::GetForCurrentThread();
    Windows::Foundation::Rect windowBounds = window->Bounds;

    DisplayInformation^ displayInformation = DisplayInformation::GetForCurrentView();
    float dpi = displayInformation->LogicalDpi;
    
    m_pSample->SetWindowBounds(
        ConvertToPixels(windowBounds.Left, dpi),
        ConvertToPixels(windowBounds.Top, dpi),
        ConvertToPixels(windowBounds.Right, dpi),
        ConvertToPixels(windowBounds.Bottom, dpi));
        
    m_pSample->OnSizeChanged(ConvertToPixels(m_logicalWidth, dpi), ConvertToPixels(m_logicalHeight, dpi), !m_windowVisible);
}

void View::OnDisplayContentsInvalidated(DisplayInformation^ sender, Object^ args)
{
    m_pSample->OnDisplayChanged();
}<|MERGE_RESOLUTION|>--- conflicted
+++ resolved
@@ -46,18 +46,6 @@
     auto dispatcher = CoreWindow::GetForCurrentThread()->Dispatcher;
     dispatcher->AcceleratorKeyActivated +=
         ref new TypedEventHandler<CoreDispatcher^, AcceleratorKeyEventArgs^>(this, &View::OnAcceleratorKeyActivated);
-<<<<<<< HEAD
-
-	window->KeyDown += ref new TypedEventHandler<CoreWindow^, KeyEventArgs^>(this, &View::OnKeyDown);
-	window->KeyUp += ref new TypedEventHandler<CoreWindow^, KeyEventArgs^>(this, &View::OnKeyUp);
-	window->SizeChanged += ref new TypedEventHandler<CoreWindow^, WindowSizeChangedEventArgs^>(this, &View::OnSizeChanged);
-	window->VisibilityChanged += ref new TypedEventHandler<CoreWindow^, VisibilityChangedEventArgs^>(this, &View::OnVisibilityChanged);
-	window->Closed += ref new TypedEventHandler<CoreWindow ^, CoreWindowEventArgs ^>(this, &View::OnClosed);
-	window->PointerMoved += ref new TypedEventHandler<CoreWindow ^, PointerEventArgs ^>(this, &View::OnPointerMoved);
-	window->PointerPressed += ref new TypedEventHandler<CoreWindow ^, PointerEventArgs ^>(this, &View::OnPointerPressed);
-	window->PointerReleased += ref new TypedEventHandler<CoreWindow ^, PointerEventArgs ^>(this, &View::OnPointerReleased);
-=======
->>>>>>> aee9b669
 
     window->KeyDown += ref new TypedEventHandler<CoreWindow^, KeyEventArgs^>(this, &View::OnKeyDown);
     window->KeyUp += ref new TypedEventHandler<CoreWindow^, KeyEventArgs^>(this, &View::OnKeyUp);
@@ -120,38 +108,9 @@
 void View::OnKeyDown(CoreWindow^ /*window*/, KeyEventArgs^ args)
 {
     if (static_cast<UINT>(args->VirtualKey) < 256)
-<<<<<<< HEAD
-	{
-		m_pSample->OnKeyDown(static_cast<UINT8>(args->VirtualKey));
-	}
-=======
     {
         m_pSample->OnKeyDown(static_cast<UINT8>(args->VirtualKey));
     }
-}
-
-void View::OnAcceleratorKeyActivated(CoreDispatcher^, AcceleratorKeyEventArgs^ args)
-{
-    if (args->EventType == CoreAcceleratorKeyEventType::SystemKeyDown
-        && args->VirtualKey == VirtualKey::Enter
-        && args->KeyStatus.IsMenuKeyDown
-        && !args->KeyStatus.WasKeyDown)
-    {
-        // Implements the classic ALT+ENTER fullscreen toggle
-        auto applicationView = ApplicationView::GetForCurrentView();
-
-        if (applicationView->IsFullScreenMode)
-        {
-            applicationView->ExitFullScreenMode();
-        }
-        else
-        {
-            applicationView->TryEnterFullScreenMode();
-        }
-
-        args->Handled = true;
-    }
->>>>>>> aee9b669
 }
 
 void View::OnAcceleratorKeyActivated(CoreDispatcher^, AcceleratorKeyEventArgs^ args)
