--- conflicted
+++ resolved
@@ -3065,7 +3065,6 @@
 
         TEST_METHOD(LoadAABBs)
         {
-<<<<<<< HEAD
             TestLoadPrimitives<AABB>(PROCEDURAL_PRIMITIVE_TYPE);
         }
 
@@ -3113,8 +3112,6 @@
                 memcpy(&inputPrimitives[i], f, floatsPerPrimitive);
             }
 
-=======
->>>>>>> ea065cc2
             ID3D12Device &d3d12Device = m_d3d12Context.GetDevice();
             LoadPrimitivesPass loadPrimitivesPass(&d3d12Device, 1);
 
@@ -3125,8 +3122,7 @@
             aabbs.push_back({ -1.0, -1.0, -1.0, 1.0, 1.0, 1.0 });
             aabbs.push_back({ -1.0, -500.0, -1.0, 1.0, 2000.0, 1.0 });
             aabbs.push_back({ 1.0, 1.0, 1.0, 1.0, 1.0, 1.0 });
-
-<<<<<<< HEAD
+          
             UINT cachedSortIndices[totalPrimCount];
             D3D12_GPU_VIRTUAL_ADDRESS cachedSortBuffer = 0;
             CComPtr<ID3D12Resource> pCachedSortBuffer;
@@ -3141,10 +3137,6 @@
             }
 
             CComPtr<ID3D12Resource> pOutputBuffer, pOutputMetadataBuffer;
-=======
-            CComPtr<ID3D12Resource> pInputAABBBuffer;
-            m_d3d12Context.CreateResourceWithInitialData(aabbs.data(), aabbs.size() * sizeof(AABB), &pInputAABBBuffer);
->>>>>>> ea065cc2
 
             auto outputBufferDesc = CD3DX12_RESOURCE_DESC::Buffer(aabbs.size() * sizeof(Primitive), D3D12_RESOURCE_FLAG_ALLOW_UNORDERED_ACCESS);
             D3D12_HEAP_PROPERTIES defaultHeapProperties = CD3DX12_HEAP_PROPERTIES(D3D12_HEAP_TYPE_DEFAULT);
@@ -3152,7 +3144,6 @@
             AssertSucceeded(d3d12Device.CreateCommittedResource(&defaultHeapProperties, D3D12_HEAP_FLAG_NONE, &outputBufferDesc, D3D12_RESOURCE_STATE_UNORDERED_ACCESS, nullptr, IID_PPV_ARGS(&pOutputBuffer)));
             auto outputMetadataBufferDesc = CD3DX12_RESOURCE_DESC::Buffer(aabbs.size() * sizeof(PrimitiveMetaData), D3D12_RESOURCE_FLAG_ALLOW_UNORDERED_ACCESS);
             AssertSucceeded(d3d12Device.CreateCommittedResource(&defaultHeapProperties, D3D12_HEAP_FLAG_NONE, &outputMetadataBufferDesc, D3D12_RESOURCE_STATE_UNORDERED_ACCESS, nullptr, IID_PPV_ARGS(&pOutputMetadataBuffer)));
-<<<<<<< HEAD
 
             D3D12_RAYTRACING_GEOMETRY_TRIANGLES_DESC trianglesDesc = {};
             D3D12_RAYTRACING_GEOMETRY_AABBS_DESC aabbsDesc = {};
@@ -3192,14 +3183,6 @@
 
                 geometryDescs[i] = geometryDesc;
             }
-=======
-
-            D3D12_RAYTRACING_GEOMETRY_DESC geometryDesc = {};
-            geometryDesc.Type = D3D12_RAYTRACING_GEOMETRY_TYPE_PROCEDURAL_PRIMITIVE_AABBS;
-            geometryDesc.AABBs.AABBCount = aabbs.size();
-            geometryDesc.AABBs.AABBs.StartAddress = pInputAABBBuffer->GetGPUVirtualAddress();
-            geometryDesc.AABBs.AABBs.StrideInBytes = sizeof(AABB);
->>>>>>> ea065cc2
 
             D3D12_BUILD_RAYTRACING_ACCELERATION_STRUCTURE_DESC buildDesc = {};
             buildDesc.DescsLayout = D3D12_ELEMENTS_LAYOUT_ARRAY;
@@ -3221,7 +3204,6 @@
             m_d3d12Context.ReadbackResource(pOutputBuffer, outputPrimitives.data(), (UINT)outputPrimitives.size() * sizeof(*outputPrimitives.data()));
             for (UINT i = 0; i < aabbs.size(); i++)
             {
-<<<<<<< HEAD
                 const UINT sortedIndex = cachedSortBuffer ? cachedSortIndices[i] : i;
                 const UINT geometryDescIndex = i / primitivesPerGeometry;
                 const UINT targetGeomFlag = geometryFlags[geometryDescIndex];
@@ -3242,11 +3224,7 @@
                 if (targetGeomFlag)
                     Assert::IsTrue(outputMetadata[sortedIndex].GeometryFlags == targetGeomFlag, L"Loaded primitive does not have correct geometry flag set");
                 else
-                    Assert::IsTrue(outputMetadata[sortedIndex].GeometryFlags == 0, L"Loaded primitive does not have geometry flags cleared");
-=======
-                Assert::IsTrue(outputPrimitives[i].PrimitiveType == PROCEDURAL_PRIMITIVE_TYPE, L"Loaded AABB is not properly marked as Procedural Geometry");
-                Assert::IsTrue(memcmp(&outputPrimitives[i].aabb, &aabbs[i], sizeof(aabbs[i])) == 0, L"Loaded AABB does not match the input AABB");
->>>>>>> ea065cc2
+                    Assert::IsTrue(outputMetadata[sortedIndex].GeometryFlags == 0, L"Loaded primitive does not have geometry flags cleared")
             }
         }
 
